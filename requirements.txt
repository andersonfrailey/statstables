numpy
pandas
scipy
<<<<<<< HEAD
statsmodels
linearmodels
unicodeit
Faker
narwhals
=======
unicodeit
>>>>>>> ebcb4d31
<|MERGE_RESOLUTION|>--- conflicted
+++ resolved
@@ -1,12 +1,6 @@
 numpy
 pandas
 scipy
-<<<<<<< HEAD
-statsmodels
-linearmodels
 unicodeit
 Faker
-narwhals
-=======
-unicodeit
->>>>>>> ebcb4d31
+narwhals