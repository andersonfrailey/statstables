--- conflicted
+++ resolved
@@ -44,17 +44,14 @@
     "pytest-cov>=2.0",
     "statsmodels",
     "linearmodels",
-<<<<<<< HEAD
     "unicodeit",
     "narwhals"
-=======
     "pyfixest",
     "faker",
 ]
 
 dev = [
     "statstables[test]"
->>>>>>> ebcb4d31
 ]
 
 [project.urls]
